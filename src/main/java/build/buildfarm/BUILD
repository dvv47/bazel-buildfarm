--- conflicted
+++ resolved
@@ -86,7 +86,6 @@
     visibility = ["//visibility:public"],
 )
 
-<<<<<<< HEAD
 container_push(
     name = "push_rwc_buildfarm_shard_worker_image",
     format = "Docker",
@@ -218,8 +217,6 @@
     ],
 )
 
-=======
->>>>>>> 9508b8f8
 java_binary(
     name = "buildfarm-operationqueue-worker",
     jvm_flags = ensure_accurate_metadata(),
