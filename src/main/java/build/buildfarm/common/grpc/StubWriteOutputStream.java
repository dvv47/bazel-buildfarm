package build.buildfarm.common.grpc;

import static com.google.common.base.Preconditions.checkNotNull;

import build.buildfarm.common.Write;
import com.google.bytestream.ByteStreamGrpc.ByteStreamBlockingStub;
import com.google.bytestream.ByteStreamGrpc.ByteStreamStub;
import com.google.bytestream.ByteStreamProto.WriteRequest;
import com.google.bytestream.ByteStreamProto.WriteResponse;
import com.google.bytestream.ByteStreamProto.QueryWriteStatusRequest;
import com.google.bytestream.ByteStreamProto.QueryWriteStatusResponse;
import com.google.common.base.Supplier;
import com.google.common.base.Suppliers;
import com.google.common.util.concurrent.SettableFuture;
import com.google.common.util.concurrent.UncheckedExecutionException;
import com.google.protobuf.ByteString;
import io.grpc.Status;
import io.grpc.Status.Code;
import io.grpc.StatusRuntimeException;
import io.grpc.stub.StreamObserver;
import java.io.IOException;
import java.io.OutputStream;
import java.util.concurrent.ExecutionException;
import java.util.concurrent.Executor;
import java.util.concurrent.TimeUnit;

public class StubWriteOutputStream extends OutputStream implements Write {
  public static final long UNLIMITED_EXPECTED_SIZE = Long.MAX_VALUE;

  private static final int CHUNK_SIZE = 16 * 1024;

  private static final QueryWriteStatusResponse resetResponse =
      QueryWriteStatusResponse.newBuilder()
          .setCommittedSize(0)
          .setComplete(false)
          .build();

  private final Supplier<ByteStreamBlockingStub> bsBlockingStub;
  private final Supplier<ByteStreamStub> bsStub;
  private final String resourceName;
  private final SettableFuture<Long> writeFuture = SettableFuture.create();
  private final long expectedSize;
  private final boolean autoflush;
  private final byte buf[];
  private boolean wasReset = false;
  private final Supplier<QueryWriteStatusResponse> writeStatus = Suppliers.memoize(
      new Supplier() {
        @Override
        public QueryWriteStatusResponse get() {
          if (wasReset) {
            return resetResponse;
          }
          try {
            QueryWriteStatusResponse response = bsBlockingStub.get()
                .queryWriteStatus(QueryWriteStatusRequest.newBuilder()
                    .setResourceName(resourceName)
                    .build());
            if (response.getComplete()) {
              writeFuture.set(response.getCommittedSize());
            }
            return response;
          } catch (StatusRuntimeException e) {
            Status status = Status.fromThrowable(e);
            if (status.getCode() == Code.UNIMPLEMENTED) {
              return resetResponse;
            }
            throw e;
          }
<<<<<<< HEAD
          QueryWriteStatusResponse response = bsBlockingStub.get()
              .queryWriteStatus(QueryWriteStatusRequest.newBuilder()
                  .setResourceName(resourceName)
                  .build());
          if (response.getComplete()) {
            writeFuture.set(null);
          }
          return response;
=======
>>>>>>> c8967e22
        }
      });
  private boolean sentResourceName = false;
  private int offset = 0;
  private long writtenBytes = 0;
  private StreamObserver<WriteRequest> writeObserver = null;
  private long deadlineAfter = 0;
  private TimeUnit deadlineAfterUnits = null;

  static class WriteCompleteException extends IOException {
  }

  static class WriteCompleteException extends IOException {
  }

  public StubWriteOutputStream(
      Supplier<ByteStreamBlockingStub> bsBlockingStub,
      Supplier<ByteStreamStub> bsStub,
      String resourceName,
      long expectedSize,
      boolean autoflush) {
    this.bsBlockingStub = bsBlockingStub;
    this.bsStub = bsStub;
    this.resourceName = resourceName;
    this.expectedSize = expectedSize;
    this.autoflush = autoflush;
    buf = new byte[(int) Math.min(CHUNK_SIZE, expectedSize)];
  }

  @Override
  public void close() throws IOException {
    if (!checkComplete()) {
      boolean finishWrite = expectedSize == UNLIMITED_EXPECTED_SIZE;
      if (finishWrite || offset != 0) {
        initiateWrite();
        flushSome(finishWrite);
      }
      if (writeObserver != null) {
        if (finishWrite || getCommittedSize() + offset == expectedSize) {
          writeObserver.onCompleted();
        } else {
          writeObserver.onError(Status.CANCELLED.asException());
        }
        writeObserver = null;
      }
    }
  }

  private void flushSome(boolean finishWrite) {
    WriteRequest.Builder request = WriteRequest.newBuilder()
        .setWriteOffset(getCommittedSize())
        .setData(ByteString.copyFrom(buf, 0, offset))
        .setFinishWrite(finishWrite);
    if (!sentResourceName) {
      request.setResourceName(resourceName);
    }
    writeObserver.onNext(request.build());
    wasReset = false;
    writtenBytes += offset;
    offset = 0;
    sentResourceName = true;
  }

  @Override
  public void flush() throws IOException {
    if (!checkComplete()) {
      if (offset != 0) {
        initiateWrite();
        flushSome(getCommittedSize() + offset == expectedSize);
      }
    }
  }

  private boolean checkComplete() {
    try {
      return writeFuture.isDone() && writeFuture.get() >= 0;
    } catch (ExecutionException e) {
      Throwable cause = e.getCause();
      if (cause instanceof RuntimeException) {
        throw (RuntimeException) cause;
      }
      throw new UncheckedExecutionException(cause);
    } catch (InterruptedException e) {
      // unlikely, since we only get for isDone()
      Thread.currentThread().interrupt();
      throw new RuntimeException(e);
    }
  }

  private void initiateWrite() throws IOException {
    if (writeObserver == null) {
<<<<<<< HEAD
      checkNotNull(deadlineAfterUnits);
      writeObserver = bsStub.get()
          .withDeadlineAfter(deadlineAfter, deadlineAfterUnits)
=======
      writeObserver = bsStub.get()
>>>>>>> c8967e22
          .write(
              new StreamObserver<WriteResponse>() {
                @Override
                public void onNext(WriteResponse response) {
<<<<<<< HEAD
                  writtenBytes += response.getCommittedSize() - getCommittedSize();
                  writeFuture.set(null);
=======
                  writeFuture.set(response.getCommittedSize());
>>>>>>> c8967e22
                }

                @Override
                public void onError(Throwable t) {
                  writeFuture.setException(t);
                }

                @Override
                public void onCompleted() {
                  writeObserver = null;
                }
              });
    }
  }

  @Override
  public void write(byte[] b, int off, int len) throws IOException {
<<<<<<< HEAD
    if (isComplete() || checkComplete()) {
=======
    if (isComplete()) {
>>>>>>> c8967e22
      throw new WriteCompleteException();
    }
    if (getCommittedSize() + offset + len > expectedSize) {
      throw new IndexOutOfBoundsException("write would exceed expected size");
    }
    boolean lastFlushed = false;
    while (len > 0 && !checkComplete()) {
      lastFlushed = false;
      int copyLen = Math.min(buf.length - offset, len);
      System.arraycopy(b, off, buf, offset, copyLen);
      offset += copyLen;
      off += copyLen;
      len -= copyLen;
      if (offset == buf.length || getCommittedSize() + offset == expectedSize) {
        flush();
        lastFlushed = true;
      }
    }
    if (!lastFlushed && autoflush) {
      flush();
    }
  }

  @Override
  public void write(int b) throws IOException {
<<<<<<< HEAD
    if (isComplete() || checkComplete()) {
=======
    if (isComplete()) {
>>>>>>> c8967e22
      throw new WriteCompleteException();
    }
    if (!checkComplete()) {
      buf[offset++] = (byte) b;
      if (autoflush || offset == buf.length) {
        flush();
      }
    }
  }

  // Write methods

  @Override
  public long getCommittedSize() {
    if (checkComplete()) {
      try {
        return writeFuture.get();
      } catch (InterruptedException e) {
        // impossible, future must be done
        throw new RuntimeException(e);
      } catch (ExecutionException e) {
        // impossible, future throws in checkComplete for this
        throw new UncheckedExecutionException(e.getCause());
      }
    }
    return writeStatus.get().getCommittedSize() + writtenBytes;
  }

  @Override
  public boolean isComplete() {
    return checkComplete() || getCommittedSize() == expectedSize;
  }

  @Override
  public OutputStream getOutput(long deadlineAfter, TimeUnit deadlineAfterUnits) {
    this.deadlineAfter = deadlineAfter;
    this.deadlineAfterUnits = deadlineAfterUnits;
    return this;
  }

  @Override
  public void reset() {
    if (!writeFuture.isDone()) {
      wasReset = true;
      offset = 0;
      writtenBytes = 0;
    }
  }

  @Override
  public void addListener(Runnable onCompleted, Executor executor) {
    writeFuture.addListener(onCompleted, executor);
  }
}<|MERGE_RESOLUTION|>--- conflicted
+++ resolved
@@ -66,17 +66,6 @@
             }
             throw e;
           }
-<<<<<<< HEAD
-          QueryWriteStatusResponse response = bsBlockingStub.get()
-              .queryWriteStatus(QueryWriteStatusRequest.newBuilder()
-                  .setResourceName(resourceName)
-                  .build());
-          if (response.getComplete()) {
-            writeFuture.set(null);
-          }
-          return response;
-=======
->>>>>>> c8967e22
         }
       });
   private boolean sentResourceName = false;
@@ -85,9 +74,6 @@
   private StreamObserver<WriteRequest> writeObserver = null;
   private long deadlineAfter = 0;
   private TimeUnit deadlineAfterUnits = null;
-
-  static class WriteCompleteException extends IOException {
-  }
 
   static class WriteCompleteException extends IOException {
   }
@@ -168,23 +154,14 @@
 
   private void initiateWrite() throws IOException {
     if (writeObserver == null) {
-<<<<<<< HEAD
       checkNotNull(deadlineAfterUnits);
       writeObserver = bsStub.get()
           .withDeadlineAfter(deadlineAfter, deadlineAfterUnits)
-=======
-      writeObserver = bsStub.get()
->>>>>>> c8967e22
           .write(
               new StreamObserver<WriteResponse>() {
                 @Override
                 public void onNext(WriteResponse response) {
-<<<<<<< HEAD
-                  writtenBytes += response.getCommittedSize() - getCommittedSize();
-                  writeFuture.set(null);
-=======
                   writeFuture.set(response.getCommittedSize());
->>>>>>> c8967e22
                 }
 
                 @Override
@@ -202,11 +179,7 @@
 
   @Override
   public void write(byte[] b, int off, int len) throws IOException {
-<<<<<<< HEAD
-    if (isComplete() || checkComplete()) {
-=======
     if (isComplete()) {
->>>>>>> c8967e22
       throw new WriteCompleteException();
     }
     if (getCommittedSize() + offset + len > expectedSize) {
@@ -232,11 +205,7 @@
 
   @Override
   public void write(int b) throws IOException {
-<<<<<<< HEAD
-    if (isComplete() || checkComplete()) {
-=======
     if (isComplete()) {
->>>>>>> c8967e22
       throw new WriteCompleteException();
     }
     if (!checkComplete()) {
