java_library(
    name = "test_runner",
    srcs = [
        "AllTests.java",
        "Classpath.java",
        "CustomSuite.java",
        "TestSuiteBuilder.java",
    ],
    deps = [
        "//3rdparty/jvm/com/google/guava",
        "//3rdparty/jvm/junit",
    ],
)

java_library(
    name = "test-common-grpc",
    srcs = ["common/grpc/ByteStreamServiceWriter.java"],
    deps = [
        "//3rdparty/jvm/com/google/guava",
        "//3rdparty/jvm/com/google/protobuf:protobuf_java",
        "//3rdparty/jvm/io/grpc:grpc_core",
        "//3rdparty/jvm/io/grpc:grpc_stub",
        "//src/main/java/build/buildfarm:common-grpc",
        "@googleapis//:google_bytestream_bytestream_java_grpc",
        "@googleapis//:google_bytestream_bytestream_java_proto",
    ],
)

java_test(
    name = "common-tests",
    size = "small",
<<<<<<< HEAD
    srcs = glob(["common/**/*.java"]),
=======
    srcs = glob(
        ["common/**/*.java"],
        exclude=["common/grpc/ByteStreamServiceWriter.java"]),
>>>>>>> 594d4fac
    test_class = "build.buildfarm.AllTests",
    deps = [
        ":test_runner",
        "//3rdparty/jvm/com/google/guava",
        "//3rdparty/jvm/com/google/protobuf:protobuf_java",
        "//3rdparty/jvm/com/google/truth",
        "//src/main/java/build/buildfarm:common",
        "//src/main/protobuf:build_buildfarm_v1test_buildfarm_java_proto",
    ],
)

java_test(
    name = "cas-tests",
    size = "small",
    srcs = glob(["cas/*.java"]),
    test_class = "build.buildfarm.AllTests",
    deps = [
        ":test_runner",
        ":test-common-grpc",
        "//3rdparty/jvm/com/google/guava",
        "//3rdparty/jvm/com/google/protobuf:protobuf_java",
        "//3rdparty/jvm/com/google/truth",
        "//3rdparty/jvm/io/grpc:grpc_core",
        "//3rdparty/jvm/io/grpc:grpc_stub",
        "//3rdparty/jvm/org/mockito:mockito_core",
        "//src/main/java/build/buildfarm:cas",
        "//src/main/java/build/buildfarm:common",
        "//src/main/java/build/buildfarm:common-grpc",
        "//src/main/java/build/buildfarm:stub-instance",
        "@googleapis//:google_bytestream_bytestream_java_grpc",
        "@googleapis//:google_bytestream_bytestream_java_proto",
        "@remote_apis//:build_bazel_remote_execution_v2_remote_execution_java_proto",
    ],
)

java_test(
    name = "worker-tests",
    size = "small",
    srcs = glob(["worker/*.java"]),
    test_class = "build.buildfarm.AllTests",
    deps = [
        ":test_runner",
        "//3rdparty/jvm/com/github/jnr:jnr_constants",
        "//3rdparty/jvm/com/github/jnr:jnr_ffi",
        "//3rdparty/jvm/com/github/serceman:jnr_fuse",
        "//3rdparty/jvm/com/google/guava",
        "//3rdparty/jvm/com/google/jimfs",
        "//3rdparty/jvm/com/google/protobuf:protobuf_java",
        "//3rdparty/jvm/com/google/truth",
        "//3rdparty/jvm/io/grpc:grpc_context",
        "//3rdparty/jvm/io/grpc:grpc_core",
        "//3rdparty/jvm/org/mockito:mockito_core",
        "//src/main/java/build/buildfarm:common",
        "//src/main/java/build/buildfarm:instance",
        "//src/main/java/build/buildfarm:stub-instance",
        "//src/main/java/build/buildfarm:worker",
        "//src/main/protobuf:build_buildfarm_v1test_buildfarm_java_proto",
        "@remote_apis//:build_bazel_remote_execution_v2_remote_execution_java_proto",
    ],
)

java_test(
    name = "http-proxy-tests",
    size = "small",
    srcs = glob(["proxy/http/*.java"]),
    test_class = "build.buildfarm.AllTests",
    deps = [
        ":test_runner",
        "//3rdparty/jvm/com/google/guava",
        "//3rdparty/jvm/com/google/protobuf:protobuf_java",
        "//3rdparty/jvm/com/google/truth",
        "//3rdparty/jvm/io/grpc:grpc_core",
        "//3rdparty/jvm/io/grpc:grpc_stub",
        "//3rdparty/jvm/org/mockito:mockito_core",
        "//src/main/java/build/buildfarm:common",
        "//src/main/java/build/buildfarm:http-proxy",
        "@googleapis//:google_bytestream_bytestream_java_grpc",
        "@googleapis//:google_bytestream_bytestream_java_proto",
        "@remote_apis//:build_bazel_remote_execution_v2_remote_execution_java_proto",
    ],
)

java_test(
    name = "server-tests",
    size = "small",
    srcs = glob(["server/*.java"]),
    test_class = "build.buildfarm.AllTests",
    deps = [
        ":test_runner",
        "//3rdparty/jvm/com/google/guava",
        "//3rdparty/jvm/com/google/protobuf:protobuf_java",
        "//3rdparty/jvm/com/google/protobuf:protobuf_java_util",
        "//3rdparty/jvm/com/google/truth",
        "//3rdparty/jvm/io/grpc:grpc_context",
        "//3rdparty/jvm/io/grpc:grpc_core",
        "//3rdparty/jvm/io/grpc:grpc_netty",
        "//3rdparty/jvm/io/grpc:grpc_protobuf",
        "//3rdparty/jvm/io/grpc:grpc_stub",
        "//3rdparty/jvm/org/mockito:mockito_core",
        "//src/main/java/build/buildfarm:common",
        "//src/main/java/build/buildfarm:common-grpc",
        "//src/main/java/build/buildfarm:instance",
        "//src/main/java/build/buildfarm:server",
        "//src/main/java/build/buildfarm:server-instance",
        "//src/main/java/build/buildfarm:stub-instance",
        "//src/main/protobuf:build_buildfarm_v1test_buildfarm_java_grpc",
        "//src/main/protobuf:build_buildfarm_v1test_buildfarm_java_proto",
        "@com_google_protobuf//:protobuf_java",
        "@googleapis//:google_bytestream_bytestream_java_grpc",
        "@googleapis//:google_bytestream_bytestream_java_proto",
        "@googleapis//:google_longrunning_operations_java_grpc",
        "@googleapis//:google_rpc_code_java_proto",
        "@googleapis//:google_rpc_error_details_java_proto",
        "@remote_apis//:build_bazel_remote_execution_v2_remote_execution_java_grpc",
        "@remote_apis//:build_bazel_remote_execution_v2_remote_execution_java_proto",
    ],
)

java_test(
    name = "operationqueue-worker-tests",
    size = "small",
    srcs = glob(["worker/operationqueue/*.java"]),
    test_class = "build.buildfarm.AllTests",
    deps = [
        ":test_runner",
        "//3rdparty/jvm/com/google/guava",
        "//3rdparty/jvm/com/google/jimfs",
        "//3rdparty/jvm/com/google/protobuf:protobuf_java",
        "//3rdparty/jvm/com/google/truth",
        "//3rdparty/jvm/io/grpc:grpc_core",
        "//3rdparty/jvm/org/mockito:mockito_core",
        "//src/main/java/build/buildfarm:common",
        "//src/main/java/build/buildfarm:operationqueue-worker",
        "//src/main/java/build/buildfarm:stub-instance",
        "//src/main/java/build/buildfarm:worker",
        "//src/main/protobuf:build_buildfarm_v1test_buildfarm_java_proto",
    ],
)

java_test(
    name = "shard-worker-tests",
    size = "small",
    srcs = glob(["worker/shard/*.java"]),
    test_class = "build.buildfarm.AllTests",
    deps = [
        ":test_runner",
        "//3rdparty/jvm/com/google/truth",
        "//3rdparty/jvm/io/grpc:grpc_core",
        "//3rdparty/jvm/org/mockito:mockito_core",
        "//src/main/java/build/buildfarm:cas",
        "//src/main/java/build/buildfarm:common",
        "//src/main/java/build/buildfarm:instance",
        "//src/main/java/build/buildfarm:shard-worker",
        "//src/main/java/build/buildfarm:worker",
        "//src/main/protobuf:build_buildfarm_v1test_buildfarm_java_proto",
    ],
)

java_test(
    name = "instance-tests",
    size = "small",
    srcs = glob(["instance/*.java"]),
    test_class = "build.buildfarm.AllTests",
    deps = [
        ":test_runner",
        "//3rdparty/jvm/com/google/guava",
        "//3rdparty/jvm/com/google/truth",
        "//src/main/java/build/buildfarm:common",
        "//src/main/java/build/buildfarm:instance",
        "//src/main/java/build/buildfarm:server-instance",
        "@googleapis//:google_longrunning_operations_java_proto",
        "@googleapis//:google_rpc_error_details_java_proto",
        "@remote_apis//:build_bazel_remote_execution_v2_remote_execution_java_proto",
    ],
)

java_test(
    name = "shard-instance-tests",
    size = "small",
    srcs = glob(["instance/shard/*.java"]),
    test_class = "build.buildfarm.AllTests",
    deps = [
        ":test_runner",
        "//3rdparty/jvm/com/google/guava",
        "//3rdparty/jvm/com/google/protobuf:protobuf_java",
        "//3rdparty/jvm/com/google/truth",
        "//3rdparty/jvm/io/grpc:grpc_core",
        "//3rdparty/jvm/io/grpc:grpc_protobuf",
        "//3rdparty/jvm/io/grpc:grpc_stub",
        "//3rdparty/jvm/org/mockito:mockito_core",
        "//src/main/java/build/buildfarm:common",
        "//src/main/java/build/buildfarm:instance",
        "//src/main/java/build/buildfarm:server-instance",
        "//src/main/java/build/buildfarm:shard-instance",
        "//src/main/protobuf:build_buildfarm_v1test_buildfarm_java_proto",
        "//third_party/jedis",
        "@googleapis//:google_longrunning_operations_java_proto",
        "@googleapis//:google_rpc_code_java_proto",
        "@googleapis//:google_rpc_error_details_java_proto",
        "@remote_apis//:build_bazel_remote_execution_v2_remote_execution_java_proto",
    ],
)

java_test(
    name = "stub-instance-tests",
    size = "small",
    srcs = glob(["instance/stub/*.java"]),
    test_class = "build.buildfarm.AllTests",
    deps = [
        ":test_runner",
        ":test-common-grpc",
        "//3rdparty/jvm/com/google/guava",
        "//3rdparty/jvm/com/google/protobuf:protobuf_java",
        "//3rdparty/jvm/com/google/truth",
        "//3rdparty/jvm/io/grpc:grpc_core",
        "//3rdparty/jvm/io/grpc:grpc_stub",
        "//3rdparty/jvm/org/mockito:mockito_core",
        "//src/main/java/build/buildfarm:common",
        "//src/main/java/build/buildfarm:common-grpc",
        "//src/main/java/build/buildfarm:instance",
        "//src/main/java/build/buildfarm:stub-instance",
        "@googleapis//:google_bytestream_bytestream_java_grpc",
        "@googleapis//:google_bytestream_bytestream_java_proto",
        "@remote_apis//:build_bazel_remote_execution_v2_remote_execution_java_grpc",
        "@remote_apis//:build_bazel_remote_execution_v2_remote_execution_java_proto",
    ],
)

java_test(
    name = "memory-instance-tests",
    size = "small",
    srcs = glob(["instance/memory/*.java"]),
    test_class = "build.buildfarm.AllTests",
    deps = [
        ":test_runner",
        "//3rdparty/jvm/com/google/guava",
        "//3rdparty/jvm/com/google/protobuf:protobuf_java",
        "//3rdparty/jvm/com/google/protobuf:protobuf_java_util",
        "//3rdparty/jvm/com/google/truth",
        "//3rdparty/jvm/io/grpc:grpc_core",
        "//3rdparty/jvm/org/mockito:mockito_core",
        "//src/main/java/build/buildfarm:cas",
        "//src/main/java/build/buildfarm:common",
        "//src/main/java/build/buildfarm:instance",
        "//src/main/java/build/buildfarm:memory-instance",
        "//src/main/java/build/buildfarm:server-instance",
        "//src/main/protobuf:build_buildfarm_v1test_buildfarm_java_proto",
        "@googleapis//:google_longrunning_operations_java_grpc",
        "@googleapis//:google_rpc_code_java_proto",
        "@googleapis//:google_rpc_error_details_java_proto",
        "@remote_apis//:build_bazel_remote_execution_v2_remote_execution_java_proto",
    ],
)<|MERGE_RESOLUTION|>--- conflicted
+++ resolved
@@ -29,13 +29,9 @@
 java_test(
     name = "common-tests",
     size = "small",
-<<<<<<< HEAD
-    srcs = glob(["common/**/*.java"]),
-=======
     srcs = glob(
         ["common/**/*.java"],
         exclude=["common/grpc/ByteStreamServiceWriter.java"]),
->>>>>>> 594d4fac
     test_class = "build.buildfarm.AllTests",
     deps = [
         ":test_runner",
